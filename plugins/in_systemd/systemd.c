/* -*- Mode: C; tab-width: 4; indent-tabs-mode: nil; c-basic-offset: 4 -*- */

/*  Fluent Bit
 *  ==========
 *  Copyright (C) 2015-2018 Treasure Data Inc.
 *
 *  Licensed under the Apache License, Version 2.0 (the "License");
 *  you may not use this file except in compliance with the License.
 *  You may obtain a copy of the License at
 *
 *      http://www.apache.org/licenses/LICENSE-2.0
 *
 *  Unless required by applicable law or agreed to in writing, software
 *  distributed under the License is distributed on an "AS IS" BASIS,
 *  WITHOUT WARRANTIES OR CONDITIONS OF ANY KIND, either express or implied.
 *  See the License for the specific language governing permissions and
 *  limitations under the License.
 */

#include <fluent-bit/flb_info.h>
#include <fluent-bit/flb_input.h>
#include <fluent-bit/flb_config.h>
#include <fluent-bit/flb_time.h>

#include "systemd_config.h"
#include "systemd_db.h"

/* msgpack helpers to pack unsigned ints (it takes care of endianness */
#define pack_uint16(buf, d) _msgpack_store16(buf, (uint16_t) d)
#define pack_uint32(buf, d) _msgpack_store32(buf, (uint32_t) d)

/* tag composer */
static int tag_compose(char *tag, char *unit_name,
                       int unit_size, char **out_buf, size_t *out_size)
{
    int len;
    char *p;
    char *buf = *out_buf;
    size_t buf_s = 0;

    p = strchr(tag, '*');
    if (!p) {
        return -1;
    }

    /* Copy tag prefix if any */
    len = (p - tag);
    if (len > 0) {
        memcpy(buf, tag, len);
        buf_s += len;
    }

    /* Append file name */
    memcpy(buf + buf_s, unit_name, unit_size);
    buf_s += unit_size;

    /* Tag suffix (if any) */
    p++;
    if (*p) {
        len = strlen(tag);
        memcpy(buf + buf_s, p, (len - (p - tag)));
        buf_s += (len - (p - tag));
    }

    buf[buf_s] = '\0';
    *out_size = buf_s;

    return 0;
}

static int in_systemd_collect(struct flb_input_instance *i_ins,
                              struct flb_config *config, void *in_context)
{
    int ret;
    int ret_j;
    int len;
    int entries = 0;
    int rows = 0;
    time_t sec;
    long nsec;
    uint8_t h;
    uint64_t usec;
    size_t length;
    char *sep;
    char *key;
    char *val;
    char *tmp;
    char *cursor = NULL;
    char *tag;
    char new_tag[PATH_MAX];
    char last_tag[PATH_MAX];
    size_t tag_len;
    size_t last_tag_len = 0;
    off_t off;
    const void *data;
    struct flb_systemd_config *ctx = in_context;
    struct flb_time tm;
    msgpack_sbuffer mp_sbuf;
    msgpack_packer mp_pck;

    /* Restricted by mem_buf_limit */
    if (flb_input_buf_paused(i_ins) == FLB_TRUE) {
        return FLB_SYSTEMD_BUSY;
    }

    msgpack_sbuffer_init(&mp_sbuf);
    msgpack_packer_init(&mp_pck, &mp_sbuf, msgpack_sbuffer_write);

    /*
     * if there are not pending records from a previous round, likely we got
     * some changes in the journal, otherwise go ahead and continue reading
     * the journal.
     */
    if (ctx->pending_records == FLB_FALSE) {
        ret = sd_journal_process(ctx->j);
        if (ret != SD_JOURNAL_APPEND && ret != SD_JOURNAL_NOP) {
            return FLB_SYSTEMD_NONE;
        }
    }

    while ((ret_j = sd_journal_next(ctx->j)) > 0) {
        /* If the tag is composed dynamically, gather the Systemd Unit name */
        if (ctx->dynamic_tag) {
            ret = sd_journal_get_data(ctx->j, "_SYSTEMD_UNIT", &data, &length);
            if (ret == 0) {
                tag = new_tag;
                tag_compose(ctx->i_ins->tag, (char *) data + 14, length - 14,
                            &tag, &tag_len);
            }
            else {
                tag = new_tag;
                tag_compose(ctx->i_ins->tag,
                            FLB_SYSTEMD_UNKNOWN, sizeof(FLB_SYSTEMD_UNKNOWN) - 1,
                            &tag, &tag_len);
            }
        }
        else {
            tag = ctx->i_ins->tag;
            tag_len = ctx->i_ins->tag_len;
        }

        if (last_tag_len == 0) {
            strncpy(last_tag, tag, tag_len);
            last_tag_len = tag_len;
        }

        /* Set time */
        sd_journal_get_realtime_usec(ctx->j, &usec);
        sec = usec / 1000000;
        nsec = (usec % 1000000) * 1000;
        flb_time_set(&tm, sec, nsec);

        /*
         * The new incoming record can have a different tag than previous one,
         * so a new msgpack buffer is required. We ingest the data and prepare
         * a new buffer.
         */
        if (mp_sbuf.size > 0 &&
            ((last_tag_len != tag_len) || (strncmp(last_tag, tag, tag_len) != 0))) {
<<<<<<< HEAD
            flb_input_dyntag_append_raw(ctx->i_ins,
                                        last_tag, last_tag_len,
                                        mp_sbuf.data,
                                        mp_sbuf.size);
=======
            flb_input_chunk_append_raw(ctx->i_ins,
                                       tag, tag_len,
                                       mp_sbuf.data,
                                       mp_sbuf.size);
>>>>>>> 3ef8c30b
            msgpack_sbuffer_destroy(&mp_sbuf);
            msgpack_sbuffer_init(&mp_sbuf);

            strncpy(last_tag, tag, tag_len);
            last_tag_len = tag_len;
        }

        /* Prepare buffer and write map content */
        msgpack_pack_array(&mp_pck, 2);
        flb_time_append_to_msgpack(&tm, &mp_pck, 0);

        /*
         * Save the current size/position of the buffer since this is
         * where the Map header will be stored.
         */
        off = mp_sbuf.size;

        /*
         * Register the maximum fields allowed per entry in the map. With
         * this approach we can ingest all the fields and then just adjust
         * the map size if required.
         */
        msgpack_pack_map(&mp_pck, ctx->max_fields);

        /* Pack every field in the entry */
        entries = 0;
        while (sd_journal_enumerate_data(ctx->j, &data, &length) &&
               entries < ctx->max_fields) {
            key = (char *) data;
            sep = strchr(key, '=');
            len = (sep - key);
            if (ctx->strip_underscores == FLB_TRUE && key[0] == '_') {
                key++; len--;
            }
            msgpack_pack_str(&mp_pck, len);
            msgpack_pack_str_body(&mp_pck, key, len);

            val = sep + 1;
            len = length - (sep - key) - 1;
            msgpack_pack_str(&mp_pck,  len);
            msgpack_pack_str_body(&mp_pck, val, len);

            entries++;
        }
        rows++;

        /*
         * The fields were packed, now we need to adjust the msgpack map size
         * to set the proper number of fields appended to the record.
         */
        tmp = mp_sbuf.data + off;
        h = tmp[0];
        if (h >> 4 == 0x8) {
            *tmp = (uint8_t) 0x8 << 4 | ((uint8_t) entries);
        }
        else if (h == 0xde) {
            tmp++;
            pack_uint16(tmp, entries);
        }
        else if (h == 0xdf) {
            tmp++;
            pack_uint32(tmp, entries);
        }

        /*
         * Some journals can have too much data, pause if we have processed
         * more than 1MB. Journal will resume later.
         */
        if (mp_sbuf.size > 1024000) {
            flb_input_chunk_append_raw(ctx->i_ins,
                                       tag, tag_len,
                                       mp_sbuf.data,
                                       mp_sbuf.size);
            msgpack_sbuffer_destroy(&mp_sbuf);
            msgpack_sbuffer_init(&mp_sbuf);
            strncpy(last_tag, tag, tag_len);
            last_tag_len = tag_len;
            ret_j = -1;
            break;
        }

        if (rows >= ctx->max_entries) {
            ret_j = -1;
            break;
        }
    }

    /* Save cursor */
    if (ctx->db) {
        sd_journal_get_cursor(ctx->j, &cursor);
        if (cursor) {
            flb_systemd_db_set_cursor(ctx, cursor);
            flb_free(cursor);
        }
    }

    /* Write any pending data into the buffer */
    if (mp_sbuf.size > 0) {
        flb_input_chunk_append_raw(ctx->i_ins,
                                   tag, tag_len,
                                   mp_sbuf.data,
                                   mp_sbuf.size);
    }
    msgpack_sbuffer_destroy(&mp_sbuf);

    /* the journal is empty, no more records */
    if (ret_j == 0) {
        ctx->pending_records = FLB_FALSE;
        return FLB_SYSTEMD_OK;
    }

    /*
     * ret_j == -1, the loop was broken due to some special condition like
     * buffer size limit or it reach the max number of rows that it supposed to
     * process on this call. Assume there are pending records.
     */
    ctx->pending_records = FLB_TRUE;
    return FLB_SYSTEMD_MORE;
}

static int in_systemd_collect_archive(struct flb_input_instance *i_ins,
                                      struct flb_config *config, void *in_context)
{
    int ret;
    uint64_t val;
    ssize_t bytes;
    struct flb_systemd_config *ctx = in_context;

    bytes = read(ctx->ch_manager[0], &val, sizeof(uint64_t));
    if (bytes == -1) {
        flb_errno();
        return -1;
    }

    ret = in_systemd_collect(i_ins, config, in_context);
    if (ret == FLB_SYSTEMD_OK) {
        /* Events collector: journald events */
        ret = flb_input_set_collector_event(i_ins,
                                            in_systemd_collect,
                                            ctx->fd,
                                            config);
        if (ret == -1) {
            flb_error("[in_systemd] error setting up collector events");
            flb_systemd_config_destroy(ctx);
            return -1;
        }
        ctx->coll_fd_journal = ret;
        flb_input_collector_start(ctx->coll_fd_journal, i_ins);

        /* Timer to collect pending events */
        ret = flb_input_set_collector_time(i_ins,
                                           in_systemd_collect,
                                           1, 0,
                                           config);
        if (ret == -1) {
            flb_error("[in_systemd] error setting up collector "
                      "for pending events");
            flb_systemd_config_destroy(ctx);
            return -1;
        }
        ctx->coll_fd_pending = ret;
        flb_input_collector_start(ctx->coll_fd_pending, i_ins);

        return 0;
    }

    /* If FLB_SYSTEMD_NONE or FLB_SYSTEMD_MORE, keep trying */
    write(ctx->ch_manager[1], &val, sizeof(uint64_t));

    return 0;
}

static int in_systemd_init(struct flb_input_instance *in,
                           struct flb_config *config, void *data)
{
    int ret;
    struct flb_systemd_config *ctx;

    ctx = flb_systemd_config_create(in, config);
    if (!ctx) {
        flb_error("[in_systemd] cannot initialize");
        return -1;
    }

    /* Set the context */
    flb_input_set_context(in, ctx);

    /* Events collector: archive */
    ret = flb_input_set_collector_event(in, in_systemd_collect_archive,
                                        ctx->ch_manager[0], config);
    if (ret == -1) {
        flb_systemd_config_destroy(ctx);
        return -1;
    }
    ctx->coll_fd_archive = ret;

    return 0;
}

static int in_systemd_pre_run(struct flb_input_instance *i_ins,
                              struct flb_config *config, void *in_context)
{
    int n;
    uint64_t val = 0xc002;
    struct flb_systemd_config *ctx = in_context;
    (void) i_ins;
    (void) config;

    /* Insert a dummy event into the channel manager */
    n = write(ctx->ch_manager[1], &val, sizeof(val));
    if (n == -1) {
        flb_errno();
        return -1;
    }

    return n;
}

static void in_systemd_pause(void *data, struct flb_config *config)
{
    int ret;
    struct flb_systemd_config *ctx = data;

    flb_input_collector_pause(ctx->coll_fd_archive, ctx->i_ins);

    /* pause only if it's running */
    ret = flb_input_collector_running(ctx->coll_fd_journal, ctx->i_ins);
    if (ret == FLB_TRUE) {
        flb_input_collector_pause(ctx->coll_fd_journal, ctx->i_ins);
        flb_input_collector_pause(ctx->coll_fd_pending, ctx->i_ins);
    }
}

static void in_systemd_resume(void *data, struct flb_config *config)
{
    int ret;
    struct flb_systemd_config *ctx = data;

    flb_input_collector_resume(ctx->coll_fd_archive, ctx->i_ins);

    /* resume only if is not running */
    ret = flb_input_collector_running(ctx->coll_fd_journal, ctx->i_ins);
    if (ret == FLB_FALSE) {
        flb_input_collector_resume(ctx->coll_fd_journal, ctx->i_ins);
        flb_input_collector_resume(ctx->coll_fd_pending, ctx->i_ins);
    }
}

static int in_systemd_exit(void *data, struct flb_config *config)
{
    (void) *config;
    struct flb_systemd_config *ctx = data;

    flb_systemd_config_destroy(ctx);
    return 0;
}

/* Plugin reference */
struct flb_input_plugin in_systemd_plugin = {
    .name         = "systemd",
    .description  = "Systemd (Journal) reader",
    .cb_init      = in_systemd_init,
    .cb_pre_run   = in_systemd_pre_run,
    .cb_flush_buf = NULL,
    .cb_pause     = in_systemd_pause,
    .cb_resume    = in_systemd_resume,
    .cb_exit      = in_systemd_exit,
    .flags        = 0
};<|MERGE_RESOLUTION|>--- conflicted
+++ resolved
@@ -157,17 +157,10 @@
          */
         if (mp_sbuf.size > 0 &&
             ((last_tag_len != tag_len) || (strncmp(last_tag, tag, tag_len) != 0))) {
-<<<<<<< HEAD
-            flb_input_dyntag_append_raw(ctx->i_ins,
-                                        last_tag, last_tag_len,
-                                        mp_sbuf.data,
-                                        mp_sbuf.size);
-=======
             flb_input_chunk_append_raw(ctx->i_ins,
-                                       tag, tag_len,
+                                       last_tag, last_tag_len,
                                        mp_sbuf.data,
                                        mp_sbuf.size);
->>>>>>> 3ef8c30b
             msgpack_sbuffer_destroy(&mp_sbuf);
             msgpack_sbuffer_init(&mp_sbuf);
 
