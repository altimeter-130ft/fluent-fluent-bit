--- conflicted
+++ resolved
@@ -184,13 +184,7 @@
         } else {
             flb_plg_error(ctx->ins, "cannot gzip payload, disabling compression");
         }
-<<<<<<< HEAD
     } else {
-=======
-    }
-
-    if (!compressed) {
->>>>>>> 7fd99507
         final_body = (void *) body;
         final_body_len = body_len;
     }
@@ -346,16 +340,18 @@
     }
 
     for (index = 0 ; index < log_count ; index++) {
-<<<<<<< HEAD
-        otlp_any_value_destroy(logs[index]->body);
-        otlp_kvarray_destroy(logs[index]->attributes,
-                             logs[index]->n_attributes);
-=======
         if (logs[index]->body != NULL) {
             otlp_any_value_destroy(logs[index]->body);
+            
             logs[index]->body = NULL;
         }
->>>>>>> 7fd99507
+
+        if (logs[index]->attributes != NULL) {
+            otlp_kvarray_destroy(logs[index]->attributes,
+                                 logs[index]->n_attributes);
+                                 
+            logs[index]->attributes = NULL;
+        }
     }
 }
 
@@ -801,7 +797,6 @@
                         struct flb_input_instance *ins, void *out_context,
                         struct flb_config *config)
 {
-<<<<<<< HEAD
     size_t                         log_record_count;
     struct flb_log_event_decoder  *decoder;
     size_t                         index;
@@ -816,9 +811,6 @@
     * solves these issues but we still do not know the root cause
     */
 
-=======
-    size_t                                      log_record_count;
->>>>>>> 7fd99507
     Opentelemetry__Proto__Logs__V1__LogRecord **log_record_list;
     Opentelemetry__Proto__Logs__V1__LogRecord  *log_records;
     Opentelemetry__Proto__Common__V1__AnyValue *log_object;
@@ -830,13 +822,6 @@
     int                                         res;
     struct flb_time                             tm;
 
-<<<<<<< HEAD
-
-    ctx = out_context;
-
-    log_record_list = (Opentelemetry__Proto__Logs__V1__LogRecord **) flb_calloc(ctx->batch_size, sizeof(Opentelemetry__Proto__Logs__V1__LogRecord *));
-    if (!log_record_list) {
-=======
     ctx = (struct opentelemetry_context *) out_context;
 
     log_record_list = (Opentelemetry__Proto__Logs__V1__LogRecord **) \
@@ -844,7 +829,6 @@
                    sizeof(Opentelemetry__Proto__Logs__V1__LogRecord *));
 
     if (log_record_list == NULL) {
->>>>>>> 7fd99507
         flb_errno();
 
         return -1;
@@ -869,19 +853,8 @@
     decoder = flb_log_event_decoder_create(event_chunk->data,
                                            event_chunk->size);
 
-<<<<<<< HEAD
     if (decoder == NULL) {
         flb_plg_error(ctx->ins, "could not initialize record decoder");
-=======
-    log_record_count = 0;
-    res = FLB_OK;
-    off = 0;
-
-    while (msgpack_unpack_next(&result,
-                                event_chunk->data,
-                                event_chunk->size, &off) == MSGPACK_UNPACK_SUCCESS &&
-           res == FLB_OK) {
->>>>>>> 7fd99507
 
         flb_free(log_record_list);
         flb_free(log_records);
@@ -927,36 +900,20 @@
         }
     }
 
-<<<<<<< HEAD
     flb_log_event_decoder_destroy(decoder);
 
-    if (log_record_count >= 0 &&
-=======
     if (log_record_count > 0 &&
->>>>>>> 7fd99507
         res == FLB_OK) {
         res = flush_to_otel(ctx,
                             event_chunk,
                             log_record_list,
                             log_record_count);
 
-<<<<<<< HEAD
         clear_array(log_record_list, log_record_count);
     }
 
     flb_free(log_record_list);
     flb_free(log_records);
-    flb_free(log_bodies);
-=======
-    }
-
-    clear_array(log_record_list, log_record_count);
-
-    flb_free(log_record_list);
-    flb_free(log_records);
-
-    msgpack_unpacked_destroy(&result);
->>>>>>> 7fd99507
 
     return res;
 }
